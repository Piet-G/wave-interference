// Copyright 2017-2018, University of Colorado Boulder

/**
 * Model for the Diffraction screen.
 *
 * @author Sam Reid (PhET Interactive Simulations)
 */
define( require => {
  'use strict';

  // modules
  const ApertureType = require( 'WAVE_INTERFERENCE/diffraction/model/ApertureType' );
  const BooleanProperty = require( 'AXON/BooleanProperty' );
  const NumberProperty = require( 'AXON/NumberProperty' );
  const Property = require( 'AXON/Property' );
  const waveInterference = require( 'WAVE_INTERFERENCE/waveInterference' );

  class DiffractionModel {
    constructor() {

      // @public - whether the laser is emitting light
      this.onProperty = new BooleanProperty( true );

<<<<<<< HEAD
      //REVIEW add value validation. These presumably have ranges and must be > 0.
      // @public {Property.<number>} dimensions of the square aperture
      this.squareWidthProperty = new NumberProperty( 16 );
      this.squareHeightProperty = new NumberProperty( 16 );

      //REVIEW add value validation
      // @public {Property.<number>} dimensions of the elliptical aperture
=======
      // @public - dimensions of the square aperture
      this.squareWidthProperty = new NumberProperty( 16 );
      this.squareHeightProperty = new NumberProperty( 16 );

      // @public - dimensions of the elliptical aperture
>>>>>>> 28cf8e72
      this.sigmaXProperty = new NumberProperty( 10 );
      this.sigmaYProperty = new NumberProperty( 10 );
      this.gaussianMagnitudeProperty = new NumberProperty( 400 );

<<<<<<< HEAD
      //REVIEW add value validation
      // @public {Property.<number>} characteristics of the grating
=======
      // @public - characteristics of the grating
>>>>>>> 28cf8e72
      this.numberOfLinesProperty = new NumberProperty( 10 );
      this.angleProperty = new NumberProperty( 0 );

      //REVIEW {Property.<ApertureType>}
      // @public {Property.<string>} selected scene
      this.sceneProperty = new Property( ApertureType.CIRCLE );
    }

    /**
     * @public
     */
    reset() {
      this.onProperty.reset();
      this.squareWidthProperty.reset();
      this.squareHeightProperty.reset();
      this.sigmaXProperty.reset();
      this.sigmaYProperty.reset();
      this.gaussianMagnitudeProperty.reset();
      this.numberOfLinesProperty.reset();
      this.angleProperty.reset();
      this.sceneProperty.reset();
    }
  }

  return waveInterference.register( 'DiffractionModel', DiffractionModel );
} );<|MERGE_RESOLUTION|>--- conflicted
+++ resolved
@@ -18,39 +18,26 @@
   class DiffractionModel {
     constructor() {
 
-      // @public - whether the laser is emitting light
+      // @public {Property.<boolean>} whether the laser is emitting light
       this.onProperty = new BooleanProperty( true );
 
-<<<<<<< HEAD
       //REVIEW add value validation. These presumably have ranges and must be > 0.
-      // @public {Property.<number>} dimensions of the square aperture
+      // @public dimensions of the square aperture
       this.squareWidthProperty = new NumberProperty( 16 );
       this.squareHeightProperty = new NumberProperty( 16 );
 
       //REVIEW add value validation
-      // @public {Property.<number>} dimensions of the elliptical aperture
-=======
-      // @public - dimensions of the square aperture
-      this.squareWidthProperty = new NumberProperty( 16 );
-      this.squareHeightProperty = new NumberProperty( 16 );
-
-      // @public - dimensions of the elliptical aperture
->>>>>>> 28cf8e72
+      // @public dimensions of the elliptical aperture
       this.sigmaXProperty = new NumberProperty( 10 );
       this.sigmaYProperty = new NumberProperty( 10 );
       this.gaussianMagnitudeProperty = new NumberProperty( 400 );
 
-<<<<<<< HEAD
       //REVIEW add value validation
-      // @public {Property.<number>} characteristics of the grating
-=======
-      // @public - characteristics of the grating
->>>>>>> 28cf8e72
+      // @public characteristics of the grating
       this.numberOfLinesProperty = new NumberProperty( 10 );
       this.angleProperty = new NumberProperty( 0 );
 
-      //REVIEW {Property.<ApertureType>}
-      // @public {Property.<string>} selected scene
+      // @public {Property.<ApertureType>} selected scene
       this.sceneProperty = new Property( ApertureType.CIRCLE );
     }
 
